--- conflicted
+++ resolved
@@ -105,8 +105,4 @@
 
 # Test stuff
 tests/test_save/*
-<<<<<<< HEAD
-tests/collection.pkl
-=======
-tests/*.pkl
->>>>>>> deb3ca49
+tests/*.pkl